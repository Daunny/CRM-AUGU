{
  "permissions": {
    "allow": [
      "Bash(docker-compose up:*)",
      "Bash(npm install)",
      "Bash(docker-compose:*)",
      "Bash(docker-compose build:*)",
      "Bash(docker ps:*)",
      "Bash(docker logs:*)",
      "Bash(npx prisma migrate dev:*)",
      "Bash(mkdir:*)",
      "Bash(npm install:*)",
      "Bash(npm run build:*)",
      "Bash(npm run dev:*)",
      "Bash(docker stop:*)",
      "Bash(curl:*)",
      "Bash(gh pr:*)",
      "Bash(git init:*)",
      "Bash(git add:*)",
      "Bash(git remote add:*)",
      "Bash(npm init:*)",
      "Bash(touch:*)",
      "Bash(npx prisma:*)",
      "Bash(rm:*)",
      "Bash(npm cache clean:*)",
      "Bash(npm run test:unit:*)",
      "Bash(grep:*)",
      "Bash(npx tsc:*)",
<<<<<<< HEAD
      "Bash(git checkout:*)",
      "Bash(git commit:*)"
=======
      "Bash(git pull:*)"
>>>>>>> 558ce878
    ],
    "deny": [],
    "ask": []
  }
}<|MERGE_RESOLUTION|>--- conflicted
+++ resolved
@@ -26,12 +26,9 @@
       "Bash(npm run test:unit:*)",
       "Bash(grep:*)",
       "Bash(npx tsc:*)",
-<<<<<<< HEAD
       "Bash(git checkout:*)",
-      "Bash(git commit:*)"
-=======
+      "Bash(git commit:*)",
       "Bash(git pull:*)"
->>>>>>> 558ce878
     ],
     "deny": [],
     "ask": []
