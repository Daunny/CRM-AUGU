import { CompanySize, CustomerTier, CustomerStatus, BranchType } from '@prisma/client';
import prisma from '../config/database';
import { NotFoundError, ConflictError } from '../utils/errors';
import { QueryOptimizer, PaginatedResult } from '../utils/query-optimizer';
import { cache, CacheTTL } from '../utils/cache-manager';

interface CreateCompanyInput {
  code: string;
  name: string;
  businessNumber?: string;
  representative?: string;
  industryId?: string;
  companySize?: CompanySize;
  annualRevenue?: number;
  employeeCount?: number;
  fiscalYearEnd?: string;
  website?: string;
  description?: string;
  tier?: CustomerTier;
  status?: CustomerStatus;
  creditLimit?: number;
  paymentTerms?: number;
  tags?: string[];
  customFields?: any;
  accountManagerId?: string;
}

interface UpdateCompanyInput extends Partial<CreateCompanyInput> {}

interface CreateBranchInput {
  companyId: string;
  code: string;
  name: string;
  branchType?: BranchType;
  addressStreet?: string;
  addressCity?: string;
  addressState?: string;
  addressPostal?: string;
  phone?: string;
  fax?: string;
  email?: string;
  managerName?: string;
  managerPhone?: string;
  managerEmail?: string;
  operatingHours?: string;
  customFields?: any;
}

interface UpdateBranchInput extends Partial<Omit<CreateBranchInput, 'companyId'>> {}

interface CreateContactInput {
  firstName: string;
  lastName: string;
  position?: string;
  department?: string;
  email?: string;
  phone?: string;
  mobile?: string;
  isPrimary?: boolean;
  birthday?: Date | string;
  preferredContactMethod?: string;
  notes?: string;
  linkedinUrl?: string;
  branchId: string;
}

interface UpdateContactInput extends Partial<CreateContactInput> {}

interface CompanyFilter {
  search?: string;
  industryId?: string;
  companySize?: CompanySize;
  tier?: CustomerTier;
  status?: CustomerStatus;
  accountManagerId?: string;
}

export class CompanyService {
  // Company CRUD with caching and optimization
  async createCompany(input: CreateCompanyInput, userId: string) {
    // Check if code already exists
    const existing = await prisma.company.findUnique({
      where: { code: input.code }
    });

    if (existing) {
      throw new ConflictError('Company code already exists');
    }

    // Check if business number already exists
    if (input.businessNumber) {
      const businessNumberExists = await prisma.company.findUnique({
        where: { businessNumber: input.businessNumber }
      });
      if (businessNumberExists) {
        throw new ConflictError('Business number already exists');
      }
    }

    const company = await prisma.company.create({
      data: {
        ...input,
        createdBy: userId,
        updatedBy: userId,
      },
      include: QueryOptimizer.optimizeIncludes({
        industry: true,
        accountManager: true,
        branches: {
          take: 3,
        },
        _count: {
          select: {
            branches: true,
            opportunities: true,
            projects: true,
          }
        }
      })
    });

    // Invalidate related caches
    await cache.invalidateRelated('company', company.id);
    await cache.clearPattern('query:Company:*');

    return company;
  }

  async getCompanies(filter: CompanyFilter, page: number = 1, limit: number = 20): Promise<PaginatedResult<any>> {
    // Try to get from cache
    const cached = await cache.getQueryCache<PaginatedResult<any>>('Company', { filter, page, limit });
    if (cached) {
      return cached;
    }

    // Build optimized where clause
    const where = QueryOptimizer.buildWhereClause({
      search: filter.search,
      industryId: filter.industryId,
      companySize: filter.companySize,
      tier: filter.tier,
      status: filter.status,
      accountManagerId: filter.accountManagerId,
    });

    // Get pagination params
    const paginationParams = QueryOptimizer.getPaginationParams({ page, limit });

    // Execute optimized query
    const [companies, total] = await Promise.all([
      prisma.company.findMany({
        where,
        ...paginationParams,
        include: QueryOptimizer.optimizeIncludes({
          industry: true,
          accountManager: true,
          branches: {
            take: 3,
          },
          _count: {
            select: {
              branches: true,
              opportunities: true,
              projects: true,
            }
          }
        }),
        orderBy: { updatedAt: 'desc' },
      }),
      prisma.company.count({ where }),
    ]);

    const result: PaginatedResult<any> = {
      data: companies,
      pagination: {
        page,
        limit,
        total,
        totalPages: Math.ceil(total / limit),
        hasNextPage: page < Math.ceil(total / limit),
        hasPrevPage: page > 1,
      },
    };

    // Cache the result
    await cache.setQueryCache('Company', { filter, page, limit }, result, CacheTTL.MEDIUM);

    return result;
  }

  async getCompanyById(id: string) {
    // Try cache first
    const cached = await cache.getCompanyCache(id);
    if (cached) {
      return cached;
    }

    const company = await prisma.company.findUnique({
      where: { id },
      include: QueryOptimizer.optimizeIncludes({
        industry: true,
        accountManager: true,
        branches: {
          orderBy: { name: 'asc' },
        },
        opportunities: {
          take: 5,
          orderBy: { createdAt: 'desc' },
          include: {
            contact: true,
          }
        },
        projects: {
          take: 5,
          orderBy: { createdAt: 'desc' },
          include: {
            projectManager: true,
          }
        },
        _count: {
          select: {
            branches: true,
            opportunities: true,
            projects: true,
            activities: true,
            meetings: true,
          }
        }
      }),
    });

    if (!company) {
      throw new NotFoundError('Company not found');
    }

    // Cache the company
    await cache.setCompanyCache(id, company, undefined, CacheTTL.LONG);

    return company;
  }

  async updateCompany(id: string, input: UpdateCompanyInput, userId: string) {
    const existing = await prisma.company.findUnique({
      where: { id }
    });

    if (!existing) {
      throw new NotFoundError('Company not found');
    }

    // Check if new code conflicts
    if (input.code && input.code !== existing.code) {
      const codeExists = await prisma.company.findUnique({
        where: { code: input.code }
      });
      if (codeExists) {
        throw new ConflictError('Company code already exists');
      }
    }

    // Check if new business number conflicts
    if (input.businessNumber && input.businessNumber !== existing.businessNumber) {
      const businessNumberExists = await prisma.company.findUnique({
        where: { businessNumber: input.businessNumber }
      });
      if (businessNumberExists) {
        throw new ConflictError('Business number already exists');
      }
    }

    const company = await prisma.company.update({
      where: { id },
      data: {
        ...input,
        updatedBy: userId,
      },
      include: QueryOptimizer.optimizeIncludes({
        industry: true,
        accountManager: true,
        branches: {
          take: 3,
        },
        _count: {
          select: {
            branches: true,
            opportunities: true,
            projects: true,
          }
        }
      })
    });

    // Invalidate caches
    await cache.invalidateRelated('company', id);
    await cache.clearPattern('query:Company:*');

    return company;
  }

  async deleteCompany(id: string, userId: string) {
    const company = await prisma.company.findUnique({
      where: { id },
      include: {
        _count: {
          select: {
            branches: true,
            opportunities: true,
            projects: true,
          }
        }
      }
    });

    if (!company) {
      throw new NotFoundError('Company not found');
    }

    // Check if company has related records
    const hasRelatedRecords = 
      company._count.branches > 0 || 
      company._count.opportunities > 0 || 
      company._count.projects > 0;

    if (hasRelatedRecords) {
      // Soft delete
      await prisma.company.update({
        where: { id },
        data: {
          deletedAt: new Date(),
          deletedBy: userId,
        }
      });
    } else {
      // Hard delete if no related records
      await prisma.company.delete({
        where: { id }
      });
    }

    // Invalidate caches
    await cache.invalidateRelated('company', id);
    await cache.clearPattern('query:Company:*');
  }

  // Branch CRUD with optimization
  async createBranch(input: CreateBranchInput, userId: string) {
    // Verify company exists
    const company = await prisma.company.findUnique({
      where: { id: input.companyId }
    });

    if (!company) {
      throw new NotFoundError('Company not found');
    }

    // Check if branch code already exists
    const existingBranch = await prisma.branch.findUnique({
      where: { code: input.code }
    });

    if (existingBranch) {
      throw new ConflictError('Branch code already exists');
    }

    const branch = await prisma.branch.create({
      data: {
        ...input,
        createdBy: userId,
        updatedBy: userId,
      },
      include: QueryOptimizer.optimizeIncludes({
        company: true,
      })
    });

    // Invalidate company cache
    await cache.invalidateRelated('company', input.companyId);

    return branch;
  }

  async getBranches(companyId: string) {
    const cacheKey = `company:${companyId}:branches`;
    
    // Try cache first
    const cached = await cache.get<any[]>(cacheKey);
    if (cached) {
      return cached;
    }

    const branches = await prisma.branch.findMany({
      where: QueryOptimizer.buildWhereClause({ companyId }),
      orderBy: { name: 'asc' },
    });

    // Cache the result
    await cache.set(cacheKey, branches, CacheTTL.MEDIUM);

    return branches;
  }

  async getBranchById(id: string) {
    const cacheKey = `branch:${id}`;
    
    // Try cache first
    const cached = await cache.get(cacheKey);
    if (cached) {
      return cached;
    }

    const branch = await prisma.branch.findUnique({
      where: { id },
      include: QueryOptimizer.optimizeIncludes({
        company: true,
      })
    });

    if (!branch) {
      throw new NotFoundError('Branch not found');
    }

    // Cache the result
    await cache.set(cacheKey, branch, CacheTTL.LONG);

    return branch;
  }

  async updateBranch(id: string, input: UpdateBranchInput, userId: string) {
    const existing = await prisma.branch.findUnique({
      where: { id }
    });

    if (!existing) {
      throw new NotFoundError('Branch not found');
    }

    // Check if new code conflicts
    if (input.code && input.code !== existing.code) {
      const codeExists = await prisma.branch.findUnique({
        where: { code: input.code }
      });
      if (codeExists) {
        throw new ConflictError('Branch code already exists');
      }
    }

    const branch = await prisma.branch.update({
      where: { id },
      data: {
        ...input,
        updatedBy: userId,
      },
      include: QueryOptimizer.optimizeIncludes({
        company: true,
      })
    });

    // Invalidate caches
    await cache.delete([`branch:${id}`, `company:${existing.companyId}:branches`]);
    await cache.invalidateRelated('company', existing.companyId);

    return branch;
  }

  async deleteBranch(id: string, userId: string) {
    const branch = await prisma.branch.findUnique({
      where: { id }
    });

    if (!branch) {
      throw new NotFoundError('Branch not found');
    }

    // Soft delete
    await prisma.branch.update({
      where: { id },
      data: {
        deletedAt: new Date(),
        deletedBy: userId,
      }
    });

    // Invalidate caches
    await cache.delete([`branch:${id}`, `company:${branch.companyId}:branches`]);
    await cache.invalidateRelated('company', branch.companyId);
  }

  // Contact CRUD with optimization
  async createContact(input: CreateContactInput, userId: string) {
    // Convert birthday string to Date if needed
    if (input.birthday && typeof input.birthday === 'string') {
      input.birthday = new Date(input.birthday);
    }

    const contact = await prisma.contact.create({
      data: {
        ...input,
        isActive: true,
        createdBy: userId,
        updatedBy: userId,
      },
      include: QueryOptimizer.optimizeIncludes({
        branch: {
          include: {
            company: true,
          }
<<<<<<< HEAD
        },
        user: true,
      })
=======
        }
      }
>>>>>>> 558ce878
    });

    // Invalidate related caches
    if (input.branchId) {
      await cache.delete(`branch:${input.branchId}:contacts`);
    }

    return contact;
  }

<<<<<<< HEAD
  async getContacts(filter: { branchId?: string; userId?: string; search?: string }, page: number = 1, limit: number = 20): Promise<PaginatedResult<any>> {
    // Try cache first
    const cached = await cache.getQueryCache<PaginatedResult<any>>('Contact', { filter, page, limit });
    if (cached) {
      return cached;
    }

    // Build optimized where clause
    const where = QueryOptimizer.buildWhereClause({
      branchId: filter.branchId,
      userId: filter.userId,
      search: filter.search,
    });

    // Get pagination params
    const paginationParams = QueryOptimizer.getPaginationParams({ page, limit });
=======
  async getContacts(filter: { branchId?: string; search?: string }, page: number = 1, limit: number = 20) {
    const where: Prisma.ContactWhereInput = {
      deletedAt: null,
    };

    if (filter.branchId) {
      where.branchId = filter.branchId;
    }

    if (filter.search) {
      where.OR = [
        { firstName: { contains: filter.search, mode: 'insensitive' } },
        { lastName: { contains: filter.search, mode: 'insensitive' } },
        { email: { contains: filter.search, mode: 'insensitive' } },
      ];
    }
>>>>>>> 558ce878

    const [contacts, total] = await Promise.all([
      prisma.contact.findMany({
        where,
        ...paginationParams,
        include: QueryOptimizer.optimizeIncludes({
          branch: {
            include: {
              company: true,
            }
<<<<<<< HEAD
          },
          user: true,
        }),
=======
          }
        },
>>>>>>> 558ce878
        orderBy: [
          { isPrimary: 'desc' },
          { lastName: 'asc' },
          { firstName: 'asc' }
        ],
      }),
      prisma.contact.count({ where }),
    ]);

    const result: PaginatedResult<any> = {
      data: contacts,
      pagination: {
        page,
        limit,
        total,
        totalPages: Math.ceil(total / limit),
        hasNextPage: page < Math.ceil(total / limit),
        hasPrevPage: page > 1,
      },
    };

    // Cache the result
    await cache.setQueryCache('Contact', { filter, page, limit }, result, CacheTTL.SHORT);

    return result;
  }

  async getContactById(id: string) {
    const cacheKey = `contact:${id}`;
    
    // Try cache first
    const cached = await cache.get(cacheKey);
    if (cached) {
      return cached;
    }

    const contact = await prisma.contact.findUnique({
      where: { id },
      include: QueryOptimizer.optimizeIncludes({
        branch: {
<<<<<<< HEAD
          include: {
            company: true,
          }
        },
        user: true,
=======
          select: {
            id: true,
            name: true,
            company: {
              select: {
                id: true,
                name: true,
              }
            }
          }
        },
>>>>>>> 558ce878
        activities: {
          take: 5,
          orderBy: { createdAt: 'desc' },
        }
      })
    });

    if (!contact) {
      throw new NotFoundError('Contact not found');
    }

    // Cache the result
    await cache.set(cacheKey, contact, CacheTTL.MEDIUM);

    return contact;
  }

  async updateContact(id: string, input: UpdateContactInput, userId: string) {
    const existing = await prisma.contact.findUnique({
      where: { id }
    });

    if (!existing) {
      throw new NotFoundError('Contact not found');
    }

    // Convert birthday string to Date if needed
    if (input.birthday && typeof input.birthday === 'string') {
      input.birthday = new Date(input.birthday);
    }

    const contact = await prisma.contact.update({
      where: { id },
      data: {
        ...input,
        updatedBy: userId,
      },
      include: QueryOptimizer.optimizeIncludes({
        branch: {
          include: {
            company: true,
          }
        },
<<<<<<< HEAD
        user: true,
      })
=======
      }
>>>>>>> 558ce878
    });

    // Invalidate caches
    await cache.delete(`contact:${id}`);
    await cache.clearPattern('query:Contact:*');
    if (existing.branchId) {
      await cache.delete(`branch:${existing.branchId}:contacts`);
    }

    return contact;
  }

  async deleteContact(id: string, userId: string) {
    const contact = await prisma.contact.findUnique({
      where: { id }
    });

    if (!contact) {
      throw new NotFoundError('Contact not found');
    }

    // Soft delete
    await prisma.contact.update({
      where: { id },
      data: {
        deletedAt: new Date(),
        deletedBy: userId,
      }
    });

    // Invalidate caches
    await cache.delete(`contact:${id}`);
    await cache.clearPattern('query:Contact:*');
    if (contact.branchId) {
      await cache.delete(`branch:${contact.branchId}:contacts`);
    }
  }

  // Bulk operations with optimization
  async bulkCreateCompanies(companies: CreateCompanyInput[], userId: string) {
    const results = await QueryOptimizer.batchOperation(
      companies,
      async (batch) => {
        return prisma.$transaction(
          batch.map(company => 
            prisma.company.create({
              data: {
                ...company,
                createdBy: userId,
                updatedBy: userId,
              }
            })
          )
        );
      },
      50 // Process in batches of 50
    );

    // Clear all company caches
    await cache.clearPattern('company:*');
    await cache.clearPattern('query:Company:*');

    return results.flat();
  }

  // Export companies with streaming for large datasets
  async *exportCompanies(filter: CompanyFilter) {
    const where = QueryOptimizer.buildWhereClause({
      search: filter.search,
      industryId: filter.industryId,
      companySize: filter.companySize,
      tier: filter.tier,
      status: filter.status,
      accountManagerId: filter.accountManagerId,
    });

    yield* QueryOptimizer.streamLargeDataset(
      prisma.company,
      where,
      1000 // Stream in batches of 1000
    );
  }

  // Get company statistics
  async getCompanyStats() {
    const cacheKey = 'stats:company:overview';
    
    // Try cache first
    const cached = await cache.getStats(cacheKey);
    if (cached) {
      return cached;
    }

    const stats = await prisma.$transaction([
      prisma.company.count(),
      prisma.company.count({ where: { status: CustomerStatus.ACTIVE } }),
      prisma.company.groupBy({
        by: ['tier'],
        _count: true,
      }),
      prisma.company.groupBy({
        by: ['companySize'],
        _count: true,
      }),
      prisma.company.aggregate({
        _sum: {
          annualRevenue: true,
          employeeCount: true,
        },
        _avg: {
          annualRevenue: true,
          employeeCount: true,
        },
      }),
    ]);

    const result = {
      total: stats[0],
      active: stats[1],
      byTier: stats[2],
      bySize: stats[3],
      aggregates: stats[4],
    };

    // Cache for 1 hour
    await cache.setStats(cacheKey, result, CacheTTL.LONG);

    return result;
  }
}

export const companyService = new CompanyService();<|MERGE_RESOLUTION|>--- conflicted
+++ resolved
@@ -504,14 +504,8 @@
           include: {
             company: true,
           }
-<<<<<<< HEAD
-        },
-        user: true,
+        }
       })
-=======
-        }
-      }
->>>>>>> 558ce878
     });
 
     // Invalidate related caches
@@ -522,26 +516,8 @@
     return contact;
   }
 
-<<<<<<< HEAD
-  async getContacts(filter: { branchId?: string; userId?: string; search?: string }, page: number = 1, limit: number = 20): Promise<PaginatedResult<any>> {
-    // Try cache first
-    const cached = await cache.getQueryCache<PaginatedResult<any>>('Contact', { filter, page, limit });
-    if (cached) {
-      return cached;
-    }
-
-    // Build optimized where clause
-    const where = QueryOptimizer.buildWhereClause({
-      branchId: filter.branchId,
-      userId: filter.userId,
-      search: filter.search,
-    });
-
-    // Get pagination params
-    const paginationParams = QueryOptimizer.getPaginationParams({ page, limit });
-=======
   async getContacts(filter: { branchId?: string; search?: string }, page: number = 1, limit: number = 20) {
-    const where: Prisma.ContactWhereInput = {
+    const where: any = {
       deletedAt: null,
     };
 
@@ -556,7 +532,8 @@
         { email: { contains: filter.search, mode: 'insensitive' } },
       ];
     }
->>>>>>> 558ce878
+
+    const paginationParams = QueryOptimizer.getPaginationParams({ page, limit });
 
     const [contacts, total] = await Promise.all([
       prisma.contact.findMany({
@@ -567,14 +544,8 @@
             include: {
               company: true,
             }
-<<<<<<< HEAD
-          },
-          user: true,
+          }
         }),
-=======
-          }
-        },
->>>>>>> 558ce878
         orderBy: [
           { isPrimary: 'desc' },
           { lastName: 'asc' },
@@ -615,13 +586,6 @@
       where: { id },
       include: QueryOptimizer.optimizeIncludes({
         branch: {
-<<<<<<< HEAD
-          include: {
-            company: true,
-          }
-        },
-        user: true,
-=======
           select: {
             id: true,
             name: true,
@@ -633,7 +597,6 @@
             }
           }
         },
->>>>>>> 558ce878
         activities: {
           take: 5,
           orderBy: { createdAt: 'desc' },
@@ -676,13 +639,8 @@
           include: {
             company: true,
           }
-        },
-<<<<<<< HEAD
-        user: true,
+        }
       })
-=======
-      }
->>>>>>> 558ce878
     });
 
     // Invalidate caches
